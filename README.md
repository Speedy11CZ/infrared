<p align="center">
   <img width="300" height="auto" src="https://i.imgur.com/sD8cjJc.png">
 </p>

[![Discord](https://img.shields.io/discord/800456341088370698?label=discord&logo=discord)](https://discord.gg/r98YPRsZAx)
[![Docker Pulls](https://img.shields.io/docker/pulls/haveachin/infrared?logo=docker)](https://hub.docker.com/r/haveachin/infrared)

![build](https://github.com/haveachin/infrared/actions/workflows/test-build-release.yml/badge.svg)
[![GitHub](https://img.shields.io/github/license/haveachin/infrared)](https://raw.githubusercontent.com/haveachin/infrared/master/LICENSE)

# Infrared - a Minecraft Proxy

An ultra lightweight Minecraft reverse proxy and status placeholder:
Ever wanted to have only one exposed port on your server for multiple Minecraft servers?
Then Infrared is the tool you need!
Infrared works as a reverse proxy using a sub-/domains to connect clients to a specific Minecraft server.

## Features

### Native

- [X] Reverse Proxy
  - [X] Wildcards Support
  - [X] Mult-Domain Support
- [X] Status Placeholder
  - [X] Override Online Status
  - [X] Offline Placeholder
- [X] HAProxy Protocol Support
- [X] RealIP Support
- [ ] TCPShield Plugin Support

### Internal Plugins

- [X] [Webhooks](docs/plugins/WEBHOOKS.md)
- [ ] [HTTP REST API with JSON](docs/plugins/HTTP_API.md)
  - [ ] Create/Read/Update/Delete Configs
  - [ ] Query connected players
  - [ ] Disconnect players
- [ ] [Prometheus Analytics](docs/plugins/PROMETEUS.md)
- [ ] Server Hibernation

## How to configure

<<<<<<< HEAD
- [Usage](docs/USAGE.md)
- [Config](docs/CONFIG.md)
=======
## Environment Variables

**Info**: Command-line flags override environment variables.

`INFRARED_CONFIG_PATH` is the path to all your server configs [default: `"./configs/"`]
`INFRARED_RECEIVE_PROXY_PROTOCOL` if Infrared should be able to receive proxy protocol [default: `"false"`]

`INFRARED_API_ENABLED` if the api should be enabled [default: `"false"`]\
`INFRARED_API_BIND` change the http bind option [default: `"127.0.0.1:8080"`]

`INFRARED_PROMETHEUS_ENABLED` enables the Prometheus stats exporter [default: `"false"`]\
`INFRARED_PROMETHEUS_BIND` specifies what the Prometheus HTTP server should bind to [default: `":9100"`]

## Command-Line Flags

`-config-path` specifies the path to all your server configs [default: `"./configs/"`]

`-receive-proxy-protocol` if Infrared should be able to receive proxy protocol [default: `false`]

`-enable-prometheus` enables the Prometheus stats exporter [default: `false`]

`-prometheus-bind` specifies what the Prometheus HTTP server should bind to [default: `:9100`]

### Example Usage

`./infrared -config-path="." -receive-proxy-protocol=true -enable-prometheus -prometheus-bind="localhost:9123"`

## Proxy Config
| Field Name        | Type    | Required | Default                                        | Description                                                                                                                                                                                                                                                                                                                                                                                                                                                                                                                                                                                |
|-------------------|---------|----------|------------------------------------------------|--------------------------------------------------------------------------------------------------------------------------------------------------------------------------------------------------------------------------------------------------------------------------------------------------------------------------------------------------------------------------------------------------------------------------------------------------------------------------------------------------------------------------------------------------------------------------------------------|
| domainName        | String  | true     | localhost                                      | Should be [fully qualified domain name](https://en.wikipedia.org/wiki/Domain_name). <br>Note: Every string is accepted. So `localhost` is also valid.                                                                                                                                                                                                                                                                                                                                                                                                                                      |
| listenTo          | String  | true     | :25565                                         | The address (usually just the port; so short term `:port`) that the proxy should listen to for incoming connections.<br>Accepts basically every address format you throw at it. Valid examples: `:25565`, `localhost:25565`, `0.0.0.0:25565`, `127.0.0.1:25565`, `example.de:25565`                                                                                                                                                                                                                                                                                                        |
| proxyTo           | String  | true     |                                                | The address that the proxy should send incoming connections to. Accepts Same formats as the `listenTo` field.                                                                                                                                                                                                                                                                                                                                                                                                                                                                              |
| proxyBind         | String  | false    |                                                | The local IP that is being used to dail to the server on `proxyTo`. (Same as Nginx `proxy-bind`)                                                                                                                                                                                                                                                                                                                                                                                                                                                                              |
| disconnectMessage | String  | false    | Sorry {{username}}, but the server is offline. | The message a client sees when he gets disconnected from Infrared due to the server on `proxyTo` won't respond. Currently available placeholders:<br>- `username` the username of player that tries to connect<br>- `now` the current server time<br>- `remoteAddress` the address of the client that tries to connect<br>- `localAddress` the local address of the server<br>- `domain` the domain of the proxy (same as `domainName`)<br>- `proxyTo` the address that the proxy proxies to (same as `proxyTo`)<br>- `listenTo` the address that Infrared listens on (same as `listenTo`) |
| timeout           | Integer | true     | 1000                                           | The time in milliseconds for the proxy to wait for a ping response before the host (the address you proxyTo) will be declared as offline. This "online check" will be resend for every new connection.                                                                                                                                                                                                                                                                                                                                                                                     |
| spoofForcedHost       | String  | false    |                                                | If Infrared should modify the handshake packet to spoof BungeeCords forced_hosts option.                                                                                                                                                                                                                                                                                                                                                                                                        |
| proxyProtocol     | Boolean | false    | false                                          | If Infrared should use HAProxy's Proxy Protocol for IP **forwarding**.<br>Warning: You should only ever set this to true if you now that the server you `proxyTo` is compatible.                                                                                                                                                                                                                                                                                                                                                                                                           |
| realIp            | Boolean | false    | false                                          | If Infrared should use TCPShield/RealIP Protocol for IP **forwarding**.<br>Warning: You should only ever set this to true if you now that the server you `proxyTo` is compatible.                                                                                                                                                                                                                                                                                                                                                                                                          |
| docker            | Object  | false    | See [Docker](#Docker)                          | Optional Docker configuration to automatically start a container and stop it again if unused.  <br>Note: Infrared will not take direct connections into account. Be sure to route all traffic that connects to the container through Infrared.                                                                                                                                                                                                                                                                                                                                             |
| onlineStatus      | Object  | false    |                                                | This is the response that Infrared will give when a client asks for the server status and the server is online.                                                                                                                                                                                                                                                                                                                                                                                                                                                                            |
| offlineStatus     | Object  | false    | See [Response Status](#response-status)        | This is the response that Infrared will give when a client asks for the server status and the server is offline.                                                                                                                                                                                                                                                                                                                                                                                                                                                                           |
| callbackServer    | Object  | false    | See [Callback Server](#callback-server)        | Optional callback server configuration to send events as a POST request to a specified URL.                                                                                                                                                                                                                                                                                                                                                                                                                                                                                                |

### Docker

| Field Name    | Type   | Required | Default    | Description                                                                 |
|---------------|--------|----------|------------|-----------------------------------------------------------------------------|
| dnsServer     | String | false    | 127.0.0.11 | The address of the DNS that resolves the container names.                   |
| containerName | String | true     |            | The name of the container that should be automatically started/stopped.     |
| portainer     | Object | false    |            | Optional [Portainer](#Portainer) configuration for authorization management.|

#### Portainer

More info on [Portainer](https://www.portainer.io/).

| Field Name | Type   | Required | Default | Description                                                                   |
|------------|--------|----------|---------|-------------------------------------------------------------------------------|
| address    | String | true     |         | URL of the Portainer instance.                                                |
| endpointId | String | true     |         | The ID typically an integer of the docker endpoint in the portainer instance. |
| username   | String | true     |         | Username for the Portainer user.                                              |
| password   | String | true     |         | Password for the Portainer user.                                              |

### Response Status

| Field Name     | Type    | Required | Default         | Description                                                                                                                                          |
|----------------|---------|----------|-----------------|------------------------------------------------------------------------------------------------------------------------------------------------------|
| versionName    | String  | false    | Infrared 1.18 | The version name of the Minecraft Server.                                                                                                            |
| protocolNumber | Integer | true     | 757             | The protocol version number.                                                                                                                         |
| maxPlayers     | Integer | false    | 20              | The maximum number of players that can join the server.<br>Note: Infrared will not limit more players from joining. This number is just for display. |
| playersOnline  | Integer | false    | 0               | The number of online players.<br>Note: Infrared will not that this number is also just for display.                                                  |
| playerSamples  | Array   | false    |                 | An array of player samples. See [Player Sample](#Player Sample).                                                                                     |
| iconPath       | String  | false    |                 | The path to the server icon.                                                                                                                         |
| motd           | String  | false    |                 | The motto of the day, short MOTD.                                                                                                                    |

#### Player Sample

| Field Name | Type   | Required | Default | Description             |
|------------|--------|----------|---------|-------------------------|
| Name       | String | true     |         | Username of the player. |
| uuid       | String | false    |         | UUID of the player.     |

### Callback Server

| Field Name | Type   | Required | Default | Description                                                                                                                                                                                                                                                                             |
|------------|--------|----------|---------|-----------------------------------------------------------------------------------------------------------------------------------------------------------------------------------------------------------------------------------------------------------------------------------------|
| url        | String | true     |         | URL of the callback server URL.                                                                                                                                                                                                                                                         |
| events     | Array  | true     |         | A string array of event names. Currently available event names are:<br>- `Error` will send error logs<br>- `PlayerJoin` will send player joins<br>- `PlayerLeave` will send player leaves<br>- `ContainerStart` will send container starts<br>- `ContainerStop` will send container stops |

### Examples

#### Minimal Config

<details>
<summary>min.example.com</summary>

```json
{
  "domainName": "mc.example.com",
  "proxyTo": ":8080"
}
```

</details>

#### Full Config

<details>
<summary>full.example.com</summary>

```json
{
  "domainName": "mc.example.com",
  "listenTo": ":25565",
  "proxyTo": ":8080",
  "proxyBind": "0.0.0.0",
  "proxyProtocol": false,
  "realIp": false,
  "timeout": 1000,
  "disconnectMessage": "Username: {{username}}\nNow: {{now}}\nRemoteAddress: {{remoteAddress}}\nLocalAddress: {{localAddress}}\nDomain: {{domain}}\nProxyTo: {{proxyTo}}\nListenTo: {{listenTo}}",
  "docker": {
    "dnsServer": "127.0.0.11",
    "containerName": "mc",
    "timeout": 30000,
    "portainer": {
      "address": "localhost:9000",
      "endpointId": "1",
      "username": "admin",
      "password": "foobar"
    }
  },
  "onlineStatus": {
    "versionName": "1.18",
    "protocolNumber": 757,
    "maxPlayers": 20,
    "playersOnline": 2,
    "playerSamples": [
      {
        "name": "Steve",
        "uuid": "8667ba71-b85a-4004-af54-457a9734eed7"
      },
      {
        "name": "Alex",
        "uuid": "ec561538-f3fd-461d-aff5-086b22154bce"
      }
    ],
    "motd": "Join us!"
  },
  "offlineStatus": {
    "versionName": "1.18",
    "protocolNumber": 757,
    "maxPlayers": 20,
    "playersOnline": 0,
    "motd": "Server is currently offline"
  },
  "callbackServer": {
    "url": "https://mc.example.com/callback",
    "events": [
      "Error",
      "PlayerJoin",
      "PlayerLeave",
      "ContainerStart",
      "ContainerStop"
    ]
  }
}
```

</details>

## Rest API

**The API should not be accessible from the internet!**

### Enabling API

To enable the API the environment variable `INFRARED_API_ENABLED` must be set to `"true"`. To change the http bind, set
the env variable `INFRARED_API_BIND` to something like `"0.0.0.0:3000"` the default value is `"127.0.0.1:8080"`

### API Methods

#### Create new config

POST `/proxies`\
Body must contain:
```json
{
"domainName": "mc.example.com",
"proxyTo": ":8080"
}
```
But all values (like in a normal config file) can be set.

The API then will create a file with the name of the domain (if the file exists it will be overwritten) and write the body to it. The proxy can now be visited.

-----
POST `/proxies/{fileName}`\
Body must contain:
```json
{
"domainName": "mc.example.com",
"proxyTo": ":8080"
}
```
But all values (like in a normal config file) can be set.

The server will create a file with the given filename (if the file exists it will be overwritten) and store the config in it.


### Remove config
DELETE `/proxies/{fileName}`\
Replace `:file` with the name of the proxy configuration file.

If the file was found it will be unloaded and deleted. Open connections do not close, but no new player can connect anymore.

## Prometheus exporter
The built-in prometheus exporter can be used to view metrics about infrareds operation.  
When the command line flag `-enable-prometheus` is enabled it will bind to `:9100` by default, if you would like to use another port or use an application like [node_exporter](https://github.com/prometheus/node_exporter) that also uses port 9100 on the same machine you can change the port with the `-prometheus-bind` command line flag, example: `-prometheus-bind=":9070"`.  
It is recommended to firewall the prometheus exporter with an application like *ufw* or *iptables* to make it only accessible by your own Prometheus instance.
### Prometheus configuration:
Example prometheus.yml configuration:
```yaml
scrape_configs:
  - job_name: infrared
    static_configs:
    - targets: ['infrared-exporter-hostname:port']
```

### Metrics:
* infrared_connected: show the amount of connected players per instance and proxy:
  * **Example response:** `infrared_connected{host="proxy.example.com",instance="vps1.example.com:9070",job="infrared"} 10`
  * **host:** listenTo domain as specified in the infrared configuration.
  * **instance:** what infrared instance the amount of players are connected to.
  * **job:** what job was specified in the prometheus configuration.
* infrared_proxies: show the amount of active infrared proxies:
  * **Example response:** `infrared_proxies{instance="vps1.example.com:9070",job="infrared"} 5`
  * **instance:** what infrared instance has that amount of active proxies.
  * **job:** what job was specified in the prometheus configuration.
>>>>>>> b43977fd

## Coding Guidelines

### Commit Messages

When contributing to this project please follow the [Conventional Commits](https://www.conventionalcommits.org/en/v1.0.0/) 
specification for writing commit messages, so that changelogs and release versions can be generated automatically.

**Example commit message**

```
fix: prevent racing of requests

Introduce a request id and a reference to latest request. Dismiss
incoming responses other than from latest request.

Remove timeouts which were used to mitigate the racing issue but are
obsolete now.

Reviewed-by: Z
Refs: #123
```

Some tooling that can help you author those commit messages are the following plugins:

* JetBrains Plugin [Conventional Commit](https://plugins.jetbrains.com/plugin/13389-conventional-commit)
  by [Edoardo Luppi](https://github.com/lppedd)
* Visual Studio
  Plugin [Conventional Commits](https://marketplace.visualstudio.com/items?itemName=vivaxy.vscode-conventional-commits)
  by [vivaxy](https://marketplace.visualstudio.com/publishers/vivaxy)

## Similar Projects

* https://github.com/itzg/mc-router<|MERGE_RESOLUTION|>--- conflicted
+++ resolved
@@ -41,249 +41,8 @@
 
 ## How to configure
 
-<<<<<<< HEAD
 - [Usage](docs/USAGE.md)
 - [Config](docs/CONFIG.md)
-=======
-## Environment Variables
-
-**Info**: Command-line flags override environment variables.
-
-`INFRARED_CONFIG_PATH` is the path to all your server configs [default: `"./configs/"`]
-`INFRARED_RECEIVE_PROXY_PROTOCOL` if Infrared should be able to receive proxy protocol [default: `"false"`]
-
-`INFRARED_API_ENABLED` if the api should be enabled [default: `"false"`]\
-`INFRARED_API_BIND` change the http bind option [default: `"127.0.0.1:8080"`]
-
-`INFRARED_PROMETHEUS_ENABLED` enables the Prometheus stats exporter [default: `"false"`]\
-`INFRARED_PROMETHEUS_BIND` specifies what the Prometheus HTTP server should bind to [default: `":9100"`]
-
-## Command-Line Flags
-
-`-config-path` specifies the path to all your server configs [default: `"./configs/"`]
-
-`-receive-proxy-protocol` if Infrared should be able to receive proxy protocol [default: `false`]
-
-`-enable-prometheus` enables the Prometheus stats exporter [default: `false`]
-
-`-prometheus-bind` specifies what the Prometheus HTTP server should bind to [default: `:9100`]
-
-### Example Usage
-
-`./infrared -config-path="." -receive-proxy-protocol=true -enable-prometheus -prometheus-bind="localhost:9123"`
-
-## Proxy Config
-| Field Name        | Type    | Required | Default                                        | Description                                                                                                                                                                                                                                                                                                                                                                                                                                                                                                                                                                                |
-|-------------------|---------|----------|------------------------------------------------|--------------------------------------------------------------------------------------------------------------------------------------------------------------------------------------------------------------------------------------------------------------------------------------------------------------------------------------------------------------------------------------------------------------------------------------------------------------------------------------------------------------------------------------------------------------------------------------------|
-| domainName        | String  | true     | localhost                                      | Should be [fully qualified domain name](https://en.wikipedia.org/wiki/Domain_name). <br>Note: Every string is accepted. So `localhost` is also valid.                                                                                                                                                                                                                                                                                                                                                                                                                                      |
-| listenTo          | String  | true     | :25565                                         | The address (usually just the port; so short term `:port`) that the proxy should listen to for incoming connections.<br>Accepts basically every address format you throw at it. Valid examples: `:25565`, `localhost:25565`, `0.0.0.0:25565`, `127.0.0.1:25565`, `example.de:25565`                                                                                                                                                                                                                                                                                                        |
-| proxyTo           | String  | true     |                                                | The address that the proxy should send incoming connections to. Accepts Same formats as the `listenTo` field.                                                                                                                                                                                                                                                                                                                                                                                                                                                                              |
-| proxyBind         | String  | false    |                                                | The local IP that is being used to dail to the server on `proxyTo`. (Same as Nginx `proxy-bind`)                                                                                                                                                                                                                                                                                                                                                                                                                                                                              |
-| disconnectMessage | String  | false    | Sorry {{username}}, but the server is offline. | The message a client sees when he gets disconnected from Infrared due to the server on `proxyTo` won't respond. Currently available placeholders:<br>- `username` the username of player that tries to connect<br>- `now` the current server time<br>- `remoteAddress` the address of the client that tries to connect<br>- `localAddress` the local address of the server<br>- `domain` the domain of the proxy (same as `domainName`)<br>- `proxyTo` the address that the proxy proxies to (same as `proxyTo`)<br>- `listenTo` the address that Infrared listens on (same as `listenTo`) |
-| timeout           | Integer | true     | 1000                                           | The time in milliseconds for the proxy to wait for a ping response before the host (the address you proxyTo) will be declared as offline. This "online check" will be resend for every new connection.                                                                                                                                                                                                                                                                                                                                                                                     |
-| spoofForcedHost       | String  | false    |                                                | If Infrared should modify the handshake packet to spoof BungeeCords forced_hosts option.                                                                                                                                                                                                                                                                                                                                                                                                        |
-| proxyProtocol     | Boolean | false    | false                                          | If Infrared should use HAProxy's Proxy Protocol for IP **forwarding**.<br>Warning: You should only ever set this to true if you now that the server you `proxyTo` is compatible.                                                                                                                                                                                                                                                                                                                                                                                                           |
-| realIp            | Boolean | false    | false                                          | If Infrared should use TCPShield/RealIP Protocol for IP **forwarding**.<br>Warning: You should only ever set this to true if you now that the server you `proxyTo` is compatible.                                                                                                                                                                                                                                                                                                                                                                                                          |
-| docker            | Object  | false    | See [Docker](#Docker)                          | Optional Docker configuration to automatically start a container and stop it again if unused.  <br>Note: Infrared will not take direct connections into account. Be sure to route all traffic that connects to the container through Infrared.                                                                                                                                                                                                                                                                                                                                             |
-| onlineStatus      | Object  | false    |                                                | This is the response that Infrared will give when a client asks for the server status and the server is online.                                                                                                                                                                                                                                                                                                                                                                                                                                                                            |
-| offlineStatus     | Object  | false    | See [Response Status](#response-status)        | This is the response that Infrared will give when a client asks for the server status and the server is offline.                                                                                                                                                                                                                                                                                                                                                                                                                                                                           |
-| callbackServer    | Object  | false    | See [Callback Server](#callback-server)        | Optional callback server configuration to send events as a POST request to a specified URL.                                                                                                                                                                                                                                                                                                                                                                                                                                                                                                |
-
-### Docker
-
-| Field Name    | Type   | Required | Default    | Description                                                                 |
-|---------------|--------|----------|------------|-----------------------------------------------------------------------------|
-| dnsServer     | String | false    | 127.0.0.11 | The address of the DNS that resolves the container names.                   |
-| containerName | String | true     |            | The name of the container that should be automatically started/stopped.     |
-| portainer     | Object | false    |            | Optional [Portainer](#Portainer) configuration for authorization management.|
-
-#### Portainer
-
-More info on [Portainer](https://www.portainer.io/).
-
-| Field Name | Type   | Required | Default | Description                                                                   |
-|------------|--------|----------|---------|-------------------------------------------------------------------------------|
-| address    | String | true     |         | URL of the Portainer instance.                                                |
-| endpointId | String | true     |         | The ID typically an integer of the docker endpoint in the portainer instance. |
-| username   | String | true     |         | Username for the Portainer user.                                              |
-| password   | String | true     |         | Password for the Portainer user.                                              |
-
-### Response Status
-
-| Field Name     | Type    | Required | Default         | Description                                                                                                                                          |
-|----------------|---------|----------|-----------------|------------------------------------------------------------------------------------------------------------------------------------------------------|
-| versionName    | String  | false    | Infrared 1.18 | The version name of the Minecraft Server.                                                                                                            |
-| protocolNumber | Integer | true     | 757             | The protocol version number.                                                                                                                         |
-| maxPlayers     | Integer | false    | 20              | The maximum number of players that can join the server.<br>Note: Infrared will not limit more players from joining. This number is just for display. |
-| playersOnline  | Integer | false    | 0               | The number of online players.<br>Note: Infrared will not that this number is also just for display.                                                  |
-| playerSamples  | Array   | false    |                 | An array of player samples. See [Player Sample](#Player Sample).                                                                                     |
-| iconPath       | String  | false    |                 | The path to the server icon.                                                                                                                         |
-| motd           | String  | false    |                 | The motto of the day, short MOTD.                                                                                                                    |
-
-#### Player Sample
-
-| Field Name | Type   | Required | Default | Description             |
-|------------|--------|----------|---------|-------------------------|
-| Name       | String | true     |         | Username of the player. |
-| uuid       | String | false    |         | UUID of the player.     |
-
-### Callback Server
-
-| Field Name | Type   | Required | Default | Description                                                                                                                                                                                                                                                                             |
-|------------|--------|----------|---------|-----------------------------------------------------------------------------------------------------------------------------------------------------------------------------------------------------------------------------------------------------------------------------------------|
-| url        | String | true     |         | URL of the callback server URL.                                                                                                                                                                                                                                                         |
-| events     | Array  | true     |         | A string array of event names. Currently available event names are:<br>- `Error` will send error logs<br>- `PlayerJoin` will send player joins<br>- `PlayerLeave` will send player leaves<br>- `ContainerStart` will send container starts<br>- `ContainerStop` will send container stops |
-
-### Examples
-
-#### Minimal Config
-
-<details>
-<summary>min.example.com</summary>
-
-```json
-{
-  "domainName": "mc.example.com",
-  "proxyTo": ":8080"
-}
-```
-
-</details>
-
-#### Full Config
-
-<details>
-<summary>full.example.com</summary>
-
-```json
-{
-  "domainName": "mc.example.com",
-  "listenTo": ":25565",
-  "proxyTo": ":8080",
-  "proxyBind": "0.0.0.0",
-  "proxyProtocol": false,
-  "realIp": false,
-  "timeout": 1000,
-  "disconnectMessage": "Username: {{username}}\nNow: {{now}}\nRemoteAddress: {{remoteAddress}}\nLocalAddress: {{localAddress}}\nDomain: {{domain}}\nProxyTo: {{proxyTo}}\nListenTo: {{listenTo}}",
-  "docker": {
-    "dnsServer": "127.0.0.11",
-    "containerName": "mc",
-    "timeout": 30000,
-    "portainer": {
-      "address": "localhost:9000",
-      "endpointId": "1",
-      "username": "admin",
-      "password": "foobar"
-    }
-  },
-  "onlineStatus": {
-    "versionName": "1.18",
-    "protocolNumber": 757,
-    "maxPlayers": 20,
-    "playersOnline": 2,
-    "playerSamples": [
-      {
-        "name": "Steve",
-        "uuid": "8667ba71-b85a-4004-af54-457a9734eed7"
-      },
-      {
-        "name": "Alex",
-        "uuid": "ec561538-f3fd-461d-aff5-086b22154bce"
-      }
-    ],
-    "motd": "Join us!"
-  },
-  "offlineStatus": {
-    "versionName": "1.18",
-    "protocolNumber": 757,
-    "maxPlayers": 20,
-    "playersOnline": 0,
-    "motd": "Server is currently offline"
-  },
-  "callbackServer": {
-    "url": "https://mc.example.com/callback",
-    "events": [
-      "Error",
-      "PlayerJoin",
-      "PlayerLeave",
-      "ContainerStart",
-      "ContainerStop"
-    ]
-  }
-}
-```
-
-</details>
-
-## Rest API
-
-**The API should not be accessible from the internet!**
-
-### Enabling API
-
-To enable the API the environment variable `INFRARED_API_ENABLED` must be set to `"true"`. To change the http bind, set
-the env variable `INFRARED_API_BIND` to something like `"0.0.0.0:3000"` the default value is `"127.0.0.1:8080"`
-
-### API Methods
-
-#### Create new config
-
-POST `/proxies`\
-Body must contain:
-```json
-{
-"domainName": "mc.example.com",
-"proxyTo": ":8080"
-}
-```
-But all values (like in a normal config file) can be set.
-
-The API then will create a file with the name of the domain (if the file exists it will be overwritten) and write the body to it. The proxy can now be visited.
-
------
-POST `/proxies/{fileName}`\
-Body must contain:
-```json
-{
-"domainName": "mc.example.com",
-"proxyTo": ":8080"
-}
-```
-But all values (like in a normal config file) can be set.
-
-The server will create a file with the given filename (if the file exists it will be overwritten) and store the config in it.
-
-
-### Remove config
-DELETE `/proxies/{fileName}`\
-Replace `:file` with the name of the proxy configuration file.
-
-If the file was found it will be unloaded and deleted. Open connections do not close, but no new player can connect anymore.
-
-## Prometheus exporter
-The built-in prometheus exporter can be used to view metrics about infrareds operation.  
-When the command line flag `-enable-prometheus` is enabled it will bind to `:9100` by default, if you would like to use another port or use an application like [node_exporter](https://github.com/prometheus/node_exporter) that also uses port 9100 on the same machine you can change the port with the `-prometheus-bind` command line flag, example: `-prometheus-bind=":9070"`.  
-It is recommended to firewall the prometheus exporter with an application like *ufw* or *iptables* to make it only accessible by your own Prometheus instance.
-### Prometheus configuration:
-Example prometheus.yml configuration:
-```yaml
-scrape_configs:
-  - job_name: infrared
-    static_configs:
-    - targets: ['infrared-exporter-hostname:port']
-```
-
-### Metrics:
-* infrared_connected: show the amount of connected players per instance and proxy:
-  * **Example response:** `infrared_connected{host="proxy.example.com",instance="vps1.example.com:9070",job="infrared"} 10`
-  * **host:** listenTo domain as specified in the infrared configuration.
-  * **instance:** what infrared instance the amount of players are connected to.
-  * **job:** what job was specified in the prometheus configuration.
-* infrared_proxies: show the amount of active infrared proxies:
-  * **Example response:** `infrared_proxies{instance="vps1.example.com:9070",job="infrared"} 5`
-  * **instance:** what infrared instance has that amount of active proxies.
-  * **job:** what job was specified in the prometheus configuration.
->>>>>>> b43977fd
 
 ## Coding Guidelines
 
