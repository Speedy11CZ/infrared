package infrared

import (
	"encoding/json"
	"errors"
	"net"
	"strings"
	"sync"
	"time"

	"github.com/IGLOU-EU/go-wildcard"
	"github.com/cespare/xxhash"
	"github.com/haveachin/infrared/pkg/infrared/protocol"
	"github.com/haveachin/infrared/pkg/infrared/protocol/status"
)

type (
	ServerID      string
	ServerAddress string
	ServerDomain  string
)

type ServerConfigFunc func(cfg *ServerConfig)

func WithServerConfig(c ServerConfig) ServerConfigFunc {
	return func(cfg *ServerConfig) {
		*cfg = c
	}
}

func WithServerDomains(sd ...ServerDomain) ServerConfigFunc {
	return func(cfg *ServerConfig) {
		cfg.Domains = sd
	}
}

func WithServerAddresses(addr ...ServerAddress) ServerConfigFunc {
	return func(cfg *ServerConfig) {
		cfg.Addresses = addr
	}
}

type ServerConfig struct {
	Domains   []ServerDomain  `yaml:"domains"`
	Addresses []ServerAddress `yaml:"addresses"`
}

type Server struct {
	cfg            ServerConfig
	statusRespProv StatusResponseProvider
}

func NewServer(fns ...ServerConfigFunc) (*Server, error) {
	var cfg ServerConfig
	for _, fn := range fns {
		fn(&cfg)
	}

	if len(cfg.Addresses) == 0 {
		return nil, errors.New("no addresses")
	}

	srv := &Server{
		cfg: cfg,
	}

	srv.statusRespProv = &statusResponseProvider{
		server:              srv,
		cacheTTL:            30 * time.Second,
		statusHash:          make(map[protocol.Version]uint64),
		statusResponseCache: make(map[uint64]*statusCacheEntry),
	}

	return srv, nil
}

func (s Server) Dial() (*conn, error) {
	c, err := net.Dial("tcp", string(s.cfg.Addresses[0]))
	if err != nil {
		return nil, err
	}

	conn := newConn(c)
	conn.timeout = time.Second * 10
	return conn, nil
}

type ServerRequest struct {
	Domain          ServerDomain
	IsLogin         bool
	ProtocolVersion protocol.Version
	ReadPks         [2]protocol.Packet
	ResponseChan    chan<- ServerRequestResponse
}

type ServerRequestResponse struct {
	ServerConn       *conn
	StatusResponse   protocol.Packet
	UseProxyProtocol bool
	Err              error
}

type serverGateway struct {
	Servers     []*Server
	responder   ServerRequestResponder
	requestChan <-chan ServerRequest

	servers map[ServerDomain]*Server
}

func (sg *serverGateway) init() error {
	if len(sg.Servers) == 0 {
		return errors.New("server gateway: no servers to route to")
	}

	sg.servers = make(map[ServerDomain]*Server)
	for _, srv := range sg.Servers {
		for _, d := range srv.cfg.Domains {
			dStr := string(d)
			dStr = strings.ToLower(dStr)
			dmn := ServerDomain(dStr)
			sg.servers[dmn] = srv
		}
	}

	if sg.responder == nil {
		sg.responder = DialServerRequestResponder{}
	}

	return nil
}

func (sg *serverGateway) findServer(domain ServerDomain) *Server {
	dm := string(domain)
	dm = strings.ToLower(dm)
	for d, srv := range sg.servers {
		if wildcard.Match(string(d), dm) {
			return srv
		}
	}
	return nil
}

func (sg *serverGateway) listenAndServe() error {
	if err := sg.init(); err != nil {
		return err
	}

	for req := range sg.requestChan {
		srv := sg.findServer(req.Domain)
		if srv == nil {
			req.ResponseChan <- ServerRequestResponse{
				Err: errors.New("server not found"),
			}
			continue
		}

		go sg.responder.RespondeToServerRequest(req, srv)
	}

	return nil
}

type ServerRequestResponder interface {
	RespondeToServerRequest(ServerRequest, *Server)
}

type DialServerRequestResponder struct{}

func (r DialServerRequestResponder) RespondeToServerRequest(req ServerRequest, srv *Server) {
	if req.IsLogin {
		rc, err := srv.Dial()

		req.ResponseChan <- ServerRequestResponse{
			ServerConn: rc,
			Err:        err,
		}
		return
	}

<<<<<<< HEAD
	_, pk, err := srv.statusRespProv.StatusResponse(req.ProtocolVersion, req.ReadPks)
	if err != nil {
		req.ResponseChan <- ServerRequestResponse{
			Err: err,
		}
		return
	}

=======
	_, pk, err := srv.statusResponseJSONProvider.StatusResponse(req.ProtocolVersion, req.ReadPks)
>>>>>>> 4b236cc4
	req.ResponseChan <- ServerRequestResponse{
		StatusResponse: pk,
		Err:            err,
	}
}

type StatusResponseProvider interface {
	StatusResponse(protocol.Version, [2]protocol.Packet) (status.ResponseJSON, protocol.Packet, error)
}

type statusCacheEntry struct {
	expiresAt    time.Time
	responseJSON status.ResponseJSON
	responsePk   protocol.Packet
}

func (e statusCacheEntry) isExpired() bool {
	return e.expiresAt.Before(time.Now())
}

type statusResponseProvider struct {
	server *Server

	mu                  sync.Mutex
	cacheTTL            time.Duration
	statusHash          map[protocol.Version]uint64
	statusResponseCache map[uint64]*statusCacheEntry
}

func (s *statusResponseProvider) requestNewStatusResponseJSON(readPks [2]protocol.Packet) (status.ResponseJSON, protocol.Packet, error) {
	rc, err := s.server.Dial()
	if err != nil {
		return status.ResponseJSON{}, protocol.Packet{}, err
	}

	if err := rc.WritePackets(readPks[0], readPks[1]); err != nil {
		return status.ResponseJSON{}, protocol.Packet{}, err
	}

	var pk protocol.Packet
	if err := rc.ReadPacket(&pk); err != nil {
		return status.ResponseJSON{}, protocol.Packet{}, err
	}
	rc.Close()

	var respPk status.ClientBoundResponse
	if err := respPk.Unmarshal(pk); err != nil {
		return status.ResponseJSON{}, protocol.Packet{}, err
	}

	var respJSON status.ResponseJSON
	if err := json.Unmarshal([]byte(respPk.JSONResponse), &respJSON); err != nil {
		return status.ResponseJSON{}, protocol.Packet{}, err
	}

	return respJSON, pk, nil
}

func (s *statusResponseProvider) StatusResponse(protVer protocol.Version, readPks [2]protocol.Packet) (status.ResponseJSON, protocol.Packet, error) {
	if s.cacheTTL <= 0 {
		return s.requestNewStatusResponseJSON(readPks)
	}

	// Prunes all expired status reponses
	s.prune()

	s.mu.Lock()
	defer s.mu.Unlock()

	hash, okHash := s.statusHash[protVer]
	entry, okCache := s.statusResponseCache[hash]
	if !okHash || !okCache {
		return s.cacheResponse(protVer, readPks)
	}

	return entry.responseJSON, entry.responsePk, nil
}

func (s *statusResponseProvider) cacheResponse(protVer protocol.Version, readPks [2]protocol.Packet) (status.ResponseJSON, protocol.Packet, error) {
	newStatusResp, pk, err := s.requestNewStatusResponseJSON(readPks)
	if err != nil {
		return status.ResponseJSON{}, protocol.Packet{}, err
	}

	hash := xxhash.New().Sum64()
	s.statusHash[protVer] = hash

	s.statusResponseCache[hash] = &statusCacheEntry{
		expiresAt:    time.Now().Add(s.cacheTTL),
		responseJSON: newStatusResp,
		responsePk:   pk,
	}

	return newStatusResp, pk, nil
}

func (s *statusResponseProvider) prune() {
	s.mu.Lock()
	defer s.mu.Unlock()

	expiredHashes := []uint64{}
	for hash, entry := range s.statusResponseCache {
		if entry.isExpired() {
			delete(s.statusResponseCache, hash)
			expiredHashes = append(expiredHashes, hash)
		}
	}

	for protVer, hash := range s.statusHash {
		for _, expiredHash := range expiredHashes {
			if hash == expiredHash {
				delete(s.statusHash, protVer)
			}
		}
	}
}<|MERGE_RESOLUTION|>--- conflicted
+++ resolved
@@ -178,18 +178,7 @@
 		return
 	}
 
-<<<<<<< HEAD
 	_, pk, err := srv.statusRespProv.StatusResponse(req.ProtocolVersion, req.ReadPks)
-	if err != nil {
-		req.ResponseChan <- ServerRequestResponse{
-			Err: err,
-		}
-		return
-	}
-
-=======
-	_, pk, err := srv.statusResponseJSONProvider.StatusResponse(req.ProtocolVersion, req.ReadPks)
->>>>>>> 4b236cc4
 	req.ResponseChan <- ServerRequestResponse{
 		StatusResponse: pk,
 		Err:            err,
